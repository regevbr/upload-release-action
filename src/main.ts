--- conflicted
+++ resolved
@@ -95,21 +95,10 @@
   }
 
   core.debug(`Uploading ${file} to ${asset_name} in release ${tag}.`)
-<<<<<<< HEAD
-  const uploaded_asset: UploadAssetResp = await octokit.request(uploadAssets, {
-    ...repo(),
-    release_id: release.data.id,
-    url: release.data.upload_url,
-    name: asset_name,
-    data: file_bytes,
-    headers: {
-      'content-type': 'binary/octet-stream',
-      'content-length': file_size
-    }
-=======
   const uploaded_asset: UploadAssetResp = await retry(async () => {
-    return octokit.repos.uploadReleaseAsset(
-      {
+    return octokit.request(uploadAssets, {
+	...repo(),
+	release_id: release.data.id,
         url: release.data.upload_url,
         name: asset_name,
         data: file_bytes,
@@ -121,7 +110,6 @@
     )
   }, {
     maxAttempts: 3
->>>>>>> 1819382c
   })
   return uploaded_asset.data.browser_download_url
 }
