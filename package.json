--- conflicted
+++ resolved
@@ -27,17 +27,10 @@
   "author": "Sven-Hendrik Haase",
   "license": "MIT",
   "dependencies": {
-<<<<<<< HEAD
     "@actions/core": "^1.10.0",
     "@actions/github": "^5",
+    "@lifeomic/attempt": "^3.0.3",
     "glob": "^7"
-=======
-    "@actions/core": "^1.2.6",
-    "@actions/github": "^4.0.0",
-    "@lifeomic/attempt": "^3.0.3",
-    "@types/glob": "^7.1.2",
-    "glob": "^7.1.6"
->>>>>>> 1819382c
   },
   "devDependencies": {
     "@types/glob": "^7",
