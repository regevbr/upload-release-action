--- conflicted
+++ resolved
@@ -20,73 +20,6 @@
 
 Simple example:
 
-<<<<<<< HEAD
-    name: Publish
-
-    on:
-      create:
-        tags:
-
-    jobs:
-      build:
-        name: Publish binaries
-        runs-on: ubuntu-latest
-
-        steps:
-        - uses: hecrj/setup-rust-action@master
-          with:
-            rust-version: stable
-        - uses: actions/checkout@v1
-        - name: Build
-          run: cargo build --release
-        - name: Upload binaries to release
-          uses: svenstaro/upload-release-action@v1-release
-          with:
-            repo_token: ${{ secrets.GITHUB_TOKEN }}
-            file: target/release/mything
-            asset_name: mything
-            tag: {{ github.event.ref }}
-            overwrite: true
-
-Complex example with more operating systems:
-
-    name: Publish
-
-    on:
-      create:
-        tags:
-
-    jobs:
-      build:
-        name: Publish for ${{ matrix.os }}
-        runs-on: ${{ matrix.os }}
-        strategy:
-          matrix:
-            include:
-              - os: ubuntu-latest
-                artifact_name: mything
-                asset_name: mything-linux-amd64
-              - os: windows-latest
-                artifact_name: mything.exe
-                asset_name: mything-windows-amd64
-              - os: macos-latest
-                artifact_name: mything
-                asset_name: mything-macos-amd64
-
-        steps:
-        - uses: hecrj/setup-rust-action@master
-          with:
-            rust-version: stable
-        - uses: actions/checkout@v1
-        - name: Build
-          run: cargo build --release
-        - name: Upload binaries to release
-          uses: svenstaro/upload-release-action@v1-release
-          with:
-            repo_token: ${{ secrets.GITHUB_TOKEN }}
-            file: target/release/${{ matrix.artifact_name }}
-            asset_name: ${{ matrix.asset_name }}
-=======
 ```yaml
 name: Publish
 
@@ -155,5 +88,4 @@
         repo_token: ${{ secrets.GITHUB_TOKEN }}
         file: target/release/${{ matrix.artifact_name }}
         asset_name: ${{ matrix.asset_name }}
-```
->>>>>>> 95a58768
+```